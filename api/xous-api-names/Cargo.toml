--- conflicted
+++ resolved
@@ -3,26 +3,16 @@
 description = "Xous microkernel OS inter-process name resolution server"
 edition = "2018"
 name = "xous-api-names"
-<<<<<<< HEAD
-version = "0.9.16"
-=======
 version = "0.9.17"
->>>>>>> f8a66430
 license = "MIT OR Apache-2.0"
 repository = "https://github.com/betrusted-io/xous-core/"
 homepage = "https://betrusted.io/"
 
 # Dependency versions enforced by Cargo.lock.
 [dependencies]
-<<<<<<< HEAD
-log-server = {package = "xous-api-log", version = "0.1.15"}
-xous = "0.9.21"
-xous-ipc = "0.9.21"
-=======
 log-server = {package = "xous-api-log", version = "0.1.16"}
 xous = "0.9.22"
 xous-ipc = "0.9.22"
->>>>>>> f8a66430
 num-derive = {version = "0.3.3", default-features = false}
 num-traits = {version = "0.2.14", default-features = false}
 log = "0.4.14"

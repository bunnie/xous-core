use crate::{ShellCmdApi, CommonEnv};
use com::api::NET_MTU;
use xous_ipc::String;
#[cfg(any(target_os = "none", target_os = "xous"))]
use net::XousServerId;
use net::NetPingCallback;
use xous::MessageEnvelope;
use num_traits::*;
use std::net::{IpAddr, TcpStream, TcpListener};
use std::io::Write;
use std::io::Read;
use std::sync::{Arc, Mutex};
use std::time::{Duration, Instant};
use std::thread;
use std::sync::mpsc;
use dns::Dns; // necessary to work around https://github.com/rust-lang/rust/issues/94182
#[cfg(feature="ditherpunk")]
use std::str::FromStr;
#[cfg(feature="ditherpunk")]
use gam::DecodePng;

pub struct NetCmd {
    callback_id: Option<u32>,
    callback_conn: u32,
    dns: Dns,
    #[cfg(any(target_os = "none", target_os = "xous"))]
    ping: Option<net::Ping>,
}
impl NetCmd {
    pub fn new(xns: &xous_names::XousNames) -> Self {
        NetCmd {
            callback_id: None,
            callback_conn: xns.request_connection_blocking(crate::SERVER_NAME_SHELLCHAT).unwrap(),
            dns: dns::Dns::new(&xns).unwrap(),
            #[cfg(any(target_os = "none", target_os = "xous"))]
            ping: None,
        }
    }
}

#[derive(Debug, num_derive::FromPrimitive, num_derive::ToPrimitive)]
pub(crate) enum NetCmdDispatch {
    UdpTest1 =  0x1_0000, // we're muxing our own dispatch + ping dispatch, so we need a custom discriminant
    UdpTest2 =  0x1_0001,
}

impl<'a> ShellCmdApi<'a> for NetCmd {
    cmd_api!(net); // inserts boilerplate for command API

    fn process(&mut self, args: String::<1024>, env: &mut CommonEnv) -> Result<Option<String::<1024>>, xous::Error> {
        if self.callback_id.is_none() {
            let cb_id = env.register_handler(String::<256>::from_str(self.verb()));
            log::trace!("hooking net callback with ID {}", cb_id);
            self.callback_id = Some(cb_id);
        }

        use core::fmt::Write;
        let mut ret = String::<1024>::new();
        #[cfg(any(target_os = "none", target_os = "xous"))]
        let helpstring = "net [udp [rx socket] [tx dest socket]] [ping [host] [count]] [tcpget host/path]";
        // no ping in hosted mode -- why would you need it? we're using the host's network connection.
        #[cfg(not(any(target_os = "none", target_os = "xous")))]
        let helpstring = "net [udp [port]] [count]] [tcpget host/path]";

        let mut tokens = args.as_str().unwrap().split(' ');

        if let Some(sub_cmd) = tokens.next() {
            match sub_cmd {
                "unsub" => {
                    // this is just for testing the unsub call itself. It should result in the connection manager itself breaking.
                    match env.netmgr.wifi_state_unsubscribe() {
                        Ok(_) => write!(ret, "wifi unsub successful"),
                        Err(e) => write!(ret, "wifi unsub error: {:?}", e),
                    }.ok();
                }
                "tcpget" => {
                    // note: to keep shellchat lightweight, we do a very minimal parsing of the URL. We assume it always has
                    // a form such as:
                    // bunniefoo.com./bunnie/test.txt
                    // It will break on everything else. The `url` crate is nice but "large" for a demo.
                    // There is no https support, obvs.
                    if let Some(url) = tokens.next() {
                        match url.split_once('/') {
                            Some((host, path)) => {
                                match TcpStream::connect((host, 80)) {
                                    Ok(mut stream) => {
                                        log::trace!("stream open, setting timeouts");
                                        stream.set_read_timeout(Some(Duration::from_millis(10_000))).unwrap();
                                        stream.set_write_timeout(Some(Duration::from_millis(10_000))).unwrap();
                                        log::debug!("read timeout: {:?}", stream.read_timeout().unwrap().unwrap().as_millis());
                                        log::debug!("write timeout: {:?}", stream.write_timeout().unwrap().unwrap().as_millis());
                                        log::info!("my socket: {:?}", stream.local_addr());
                                        log::info!("peer addr: {:?}", stream.peer_addr());
                                        log::info!("sending GET request");
                                        match write!(stream, "GET /{} HTTP/1.1\r\n", path) {
                                            Ok(_) => log::trace!("sent GET"),
                                            Err(e) => {
                                                log::error!("GET err {:?}", e);
                                                write!(ret, "Error sending GET: {:?}", e).unwrap();
                                            }
                                        }
                                        write!(stream, "Host: {}\r\nAccept: */*\r\nUser-Agent: Precursor/0.9.6\r\n", host).expect("stream error");
                                        write!(stream, "Connection: close\r\n").expect("stream error");
                                        write!(stream, "\r\n").expect("stream error");
                                        log::info!("fetching response....");
                                        let mut buf = [0u8; 512];
                                        match stream.read(&mut buf) {
                                            Ok(len) => {
                                                log::trace!("raw response ({}): {:?}", len, &buf[..len]);
                                                write!(ret, "{}", std::string::String::from_utf8_lossy(&buf[..len.min(buf.len())])).ok(); // let it run off the end
                                                log::info!("{}NET.TCPGET,{},{}",
                                                    xous::BOOKEND_START,
                                                    std::string::String::from_utf8_lossy(&buf[..len.min(buf.len())]),
                                                    xous::BOOKEND_END);
                                            }
                                            Err(e) => write!(ret, "Didn't get response from host: {:?}", e).unwrap(),
                                        }
                                    }
                                    Err(e) => write!(ret, "Couldn't connect to {}:80: {:?}", host, e).unwrap(),
                                }
                            }
                            _ => write!(ret, "Usage: tcpget bunniefoo.com/bunnie/test.txt").unwrap(),
                        }
                    } else {
                        write!(ret, "Usage: tcpget bunniefoo.com/bunnie/test.txt").unwrap();
                    }
                }
                "server" => {
                    // this is adapted from https://doc.rust-lang.org/book/ch20-03-graceful-shutdown-and-cleanup.html
                    thread::spawn({
                        let boot_instant = env.boot_instant.clone();
                        move || {
                            let listener = TcpListener::bind("0.0.0.0:80").unwrap();
                            // limit to 4 because we're a bit shy on space in shellchat right now; there is a 32-thread limit per process, and shellchat has the kitchen sink.
                            let pool = ThreadPool::new(4);

                            for stream in listener.incoming() {
                                let stream = match stream {
                                    Ok(s) => s,
                                    Err(e) => {
                                        log::warn!("Listener returned error: {:?}", e);
                                        continue;
                                    }
                                };

                                pool.execute({
                                    let bi = boot_instant.clone();
                                    move || {
                                        handle_connection(stream, bi);
                                    }
                                });
                            }

                            log::info!("demo server shutting down.");
                        }
                    });
                    write!(ret, "TCP listener started on port 80").unwrap();
                    log::info!("{}NET.SERVER,{}", xous::BOOKEND_START, xous::BOOKEND_END);
                }
                "fountain" => {
                    // anything typed after fountain will cause this to be a short test
                    let short_test = tokens.next().is_some();
                    thread::spawn({
                        let short_test = short_test.clone();
                        move || {
                            let tp = threadpool::ThreadPool::new(4);
                            loop {
                                let listener = std::net::TcpListener::bind("0.0.0.0:3333");
                                let listener = match listener {
                                    Ok(listener) => listener,
                                    Err(_) => {
                                        std::thread::sleep(std::time::Duration::from_millis(1000));
                                        continue;
                                    },
                                };

                                for i in listener.incoming() {
                                    match i {
                                        Err(error) => {
                                            log::error!("error caught in listener.incoming(): {}", error);
                                        },
                                        Ok(mut stream) => {
                                            tp.execute(move || {
                                                let mut count = 0;
                                                loop {
                                                    match std::io::Write::write(&mut stream, format!("hello! {}\n", count).as_bytes()) {
                                                        Err(e) => {
                                                            log::info!("fountain write failed with error {:?}", e);
                                                            break;
                                                        }
                                                        _ => {}
                                                    }
                                                    count += 1;
                                                    if count == 10 && short_test {
                                                        stream.flush().unwrap();
                                                        break;
                                                    }
                                                }
                                            });
                                        }
                                    }
                                }
                            }
                        }
                    });
                    write!(ret, "Fountain started on port 3333").unwrap();
                }
                // Testing of udp is done with netcat:
                // to send packets run `netcat -u <precursor ip address> 6502` on a remote host, and then type some data
                // to receive packets, use `netcat -u -l 6502`, on the same remote host, and it should show a packet of counts received
                "udp" => {
                    let socket = if let Some(tok_str) = tokens.next() {
                        tok_str
                    } else {
                        // you could also pass e.g. 127.0.0.1 to check that udp doesn't respond to remote pings, etc.
                        write!(ret, "Usage: net udp 0.0.0.0:6502 [sender_ip:6502], where sender_ip is only necessary if you want the echo-back").unwrap();
                        return Ok(Some(ret));
                    }.to_string();
                    let (response_addr, do_response) = if let Some(r) = tokens.next() {
                        (r.to_string(), true)
                    } else {
                        (std::string::String::new(), false)
                    };
                    use std::net::UdpSocket;
                    let udp = match UdpSocket::bind(socket.clone()) {
                        Ok(udp) => udp,
                        Err(e) => {
                            write!(ret, "Couldn't bind UDP socket: {:?}\n", e).unwrap();
                            return Ok(Some(ret));
                        }
                    };
                    udp.set_write_timeout(Some(Duration::from_millis(500))).expect("couldn't set write timeout");
                    for index in 0..2 {
                        let _ = std::thread::spawn({
                            let self_cid = self.callback_conn;
                            let udp = udp.try_clone().expect("couldn't clone socket");
                            let response = response_addr.clone();
                            move || {
                                const ITERS: usize = 4;
                                let mut iters = 0;
                                let mut s = xous_ipc::String::<512>::new();
                                write!(s, "UDP server {} started", index).unwrap();
                                s.send(self_cid).unwrap();
                                loop {
                                    s.clear();
                                    let mut buf = [0u8; NET_MTU];
                                    match udp.recv_from(&mut buf) {
                                        Ok((bytes, addr)) => {
                                            write!(s, "UDP server {} rx {} bytes: {:?}: {}", index, bytes, addr, std::str::from_utf8(&buf[..bytes]).unwrap()).unwrap();
                                            s.send(self_cid).unwrap();
                                            if do_response {
                                                match udp.send_to(
                                                    format!("Server {} received {} bytes\r\n", index, bytes).as_bytes(),
                                                    &response,
                                                ) {
                                                    Ok(len) => log::info!("server {} sent response of {} bytes", index, len),
                                                    Err(e) => log::info!("server {} UDP tx err: {:?}", index, e),
                                                }
                                            }
                                        }
                                        Err(e) => {
                                            log::error!("UDP rx failed with {:?}", e);
                                        }
                                    }
                                    iters += 1;
                                    if iters >= ITERS {
                                        break;
                                    }
                                }
                                s.clear();
                                write!(s, "UDP server {} rx closed after {} iters", index, iters).unwrap();
                                s.send(self_cid).unwrap();
                            }
                        });
                    }
                    write!(ret, "Started multi-threaded UDP responder").unwrap();
                }
                "dns" => {
                    if let Some(name) = tokens.next() {
                        match self.dns.lookup(name) {
                            Ok(ipaddr) => {
                                write!(ret, "DNS resolved {}->{:?}", name, ipaddr).unwrap();
                            }
                            Err(e) => {
                                write!(ret, "DNS lookup error: {:?}", e).unwrap();
                            }
                        }
                    }
                }
<<<<<<< HEAD
                #[cfg(feature="ditherpunk")] 
=======
                #[cfg(feature="nettest")]
                "test" => {
                    crate::nettests::start_batch_tests();
                    write!(ret, "Net batch tests started...").ok();
                }
                #[cfg(feature="ditherpunk")]
>>>>>>> bd8afc6d
                "image" => {
                    // use std::io::BufRead; // not implemented yet!
                    if let Some(mut url) = tokens.next() {                
                        match url.split_once('/') {
                            Some((host, path)) => {
                                match TcpStream::connect((host, 80)) {
                                    Ok(mut stream) => {
                                        stream.set_read_timeout(Some(Duration::from_millis(5_000))).unwrap();
                                        stream.set_write_timeout(Some(Duration::from_millis(5_000))).unwrap();
                                        match write!(stream, "GET /{} HTTP/1.1\r\n", path) {
                                            Ok(_) => log::trace!("sent GET"),
                                            Err(e) => {
                                                log::error!("GET err {:?}", e);
                                                write!(ret, "Error sending GET: {:?}", e).unwrap();
                                            }
                                        }
                                        write!(stream, "Host: {}\r\nAccept: */*\r\nUser-Agent: Precursor/0.9.6\r\n", host).expect("stream error");
                                        write!(stream, "Connection: close\r\n").expect("stream error");
                                        write!(stream, "\r\n").expect("stream error");
                                        log::info!("fetching response....");
                                        // let mut reader = std::io::BufReader::new(&mut stream);
                                        log::info!("trying to read entire response...");
                                        
                                        let mut buf = Vec::<u8>::new();
                                        let mut byte = [0u8; 1];
                                        let mut content_length = 0;
                                        // consume the header - plucking the content-length on the way
                                        const HEADER_LIMIT: usize = 20;
                                        let mut line_count = 0;
                                        while line_count <= HEADER_LIMIT {
                                            line_count += 1;
                                            let mut len = buf.len();
                                            // read a line terminated by /r/n
                                            while (len < 2 || buf.as_slice()[(len-2)..] != [0x0d, 0x0a]) && len <= 1024 {
                                                stream.read(&mut byte).expect("png stream read error");
                                                buf.push(byte[0]);
                                                len = buf.len();
                                            }
<<<<<<< HEAD
                                            match len {
                                                2 => {
                                                   log::info!("found end of header after {} lines.", line_count);
                                                   break;
=======
                                        }; */
                                        let mut rx_buf = [0u8; CHUNK];
                                        log::info!("starting read loop");
                                        // stream.set_nonblocking(true).expect("couldn't set stream to nonblocking");
                                        // let mut last_chunk = 0;
                                        loop {
                                            match stream.read(&mut rx_buf) {
                                                Ok(len) => {
                                                    log::info!("got {} bytes", len);
                                                    received.extend_from_slice(&rx_buf[..len]);
                                                    rx_len += len;
                                                    if len == 0 {
                                                        log::info!("got 0-length read, concluding we're at an EOF...");
                                                        break;
                                                    }
                                                    /*
                                                    if last_chunk == 0 {
                                                        last_chunk = len;
                                                    } else {
                                                        if len < last_chunk {
                                                            log::info!("heuristic termination of read loop");
                                                            break;
                                                        }
                                                    }*/
>>>>>>> bd8afc6d
                                                },
                                                1024.. => {                                                
                                                    let line = std::string::String::from_utf8_lossy(&buf);
                                                    log::warn!("header contained line > 4k {:?}", line);
                                                    break;
                                                }
                                                _ => {},
                                            }
                                            let line = std::string::String::from_utf8_lossy(&buf);
                                            log::info!("{:?}", line);
                                            let l_line_split = line.to_ascii_lowercase();
                                            let l_line: Vec<&str> = l_line_split.split(':').collect();
                                            if l_line.len() > 1 {
                                                log::info!("attr: {}, {}", l_line[0], l_line[1]);
                                                match l_line[0] {
                                                    "content-length" => {
                                                        content_length = usize::from_str(l_line[1].trim()).unwrap_or(0);
                                                        log::info!("found content-length of {}", content_length);
                                                    }
                                                    _ => {}
                                                }
                                            };
                                            buf.clear();                                            
                                        }
                                        
                                        if content_length > 0 {
                                            log::info!("heap size: {}", heap_usage());
                                            let mut png = DecodePng::new(stream).expect("png decode failed");
                                            const BORDER: u32 = 3;
                                            let modal_size = gam::Point::new(
                                                 (gam::IMG_MODAL_WIDTH - 2 * BORDER) as i16, 
                                                 (gam::IMG_MODAL_HEIGHT - 2 * BORDER) as i16
                                            );
                                            let bm = gam::Bitmap::from_png(&mut png, Some(modal_size));
                                            
                                            log::info!("heap size: {}", heap_usage());
                                            let modals = modals::Modals::new(&env.xns).unwrap();
                                            modals.show_image(bm).expect("show image modal failed");
                                                
                                        } else {
                                            write!(ret, "content-length was 0, no image read").unwrap();
                                        }
                                    }
                                    Err(e) => write!(ret, "Couldn't connect to {}:80: {:?}", host, e).unwrap(),
                                }
                            }
                            _ => write!(ret, "Usage: image bunniefoo.com/bunnie/bunny.png").unwrap(),
                        }
                    } else {
                        write!(ret, "Usage: image bunniefoo.com/bunnie/bunny.png").unwrap();
                    }
                }
                "tls" => {
                    write!(ret, "Work in progress. Please check back later!").unwrap();
                }
                #[cfg(any(target_os = "none", target_os = "xous"))]
                "ping" => {
                    if let Some(name) = tokens.next() {
                        match self.dns.lookup(name) {
                            Ok(ipaddr) => {
                                log::debug!("sending ping to {:?}", ipaddr);
                                if self.ping.is_none() {
                                    self.ping = Some(net::Ping::non_blocking_handle(
                                        XousServerId::ServerName(xous_ipc::String::from_str(crate::SERVER_NAME_SHELLCHAT)),
                                        self.callback_id.unwrap() as usize,
                                    ));
                                }
                                if let Some(count_str) = tokens.next() {
                                    let count = count_str.parse::<u32>().unwrap();
                                    if let Some(pinger) = &self.ping {
                                        pinger.ping_spawn_thread(
                                            IpAddr::from(ipaddr),
                                            count as usize,
                                            1000
                                        );
                                        write!(ret, "Sending {} pings to {} ({:?})", count, name, ipaddr).unwrap();
                                    } else {
                                        // this just shouldn't happen based on the structure of the code above.
                                        write!(ret, "Can't ping, internal error.").unwrap();
                                    }
                                } else {
                                    if let Some(pinger) = &self.ping {
                                        if pinger.ping(IpAddr::from(ipaddr)) {
                                            write!(ret, "Sending a ping to {} ({:?})", name, ipaddr).unwrap();
                                        } else {
                                            write!(ret, "Couldn't send a ping to {}, maybe socket is busy?", name).unwrap();
                                        }
                                    } else {
                                        write!(ret, "Can't ping, internal error.").unwrap();
                                    }
                                };
                            }
                            Err(e) => {
                                write!(ret, "Can't ping, DNS lookup error: {:?}", e).unwrap();
                            }
                        }
                    } else {
                        write!(ret, "Missing host: net ping [host] [count]").unwrap();
                    }
                }
                _ => {
                    write!(ret, "{}", helpstring).unwrap();
                }
            }

        } else {
            write!(ret, "{}", helpstring).unwrap();
        }
        Ok(Some(ret))
    }


    fn callback(&mut self, msg: &MessageEnvelope, _env: &mut CommonEnv) -> Result<Option<String::<1024>>, xous::Error> {
        use core::fmt::Write;

        log::debug!("net callback");
        let mut ret = String::<1024>::new();
        match &msg.body {
            xous::Message::Scalar(xous::ScalarMessage {id: _, arg1, arg2, arg3, arg4}) => {
                let dispatch = *arg1;
                match FromPrimitive::from_usize(dispatch) {
                    Some(NetCmdDispatch::UdpTest1) => {
                        // Not used after udp to libstd, but left in case we want to repurpose
                    },
                    Some(NetCmdDispatch::UdpTest2) => {
                        // Not used after udp to libstd
                    },
                    None => {
                        // rebind the scalar args to the Ping convention
                        let op = arg1;
                        let addr = IpAddr::from((*arg2 as u32).to_be_bytes());
                        let seq_or_addr = *arg3;
                        let timestamp = *arg4;
                        match FromPrimitive::from_usize(op & 0xFF) {
                            Some(NetPingCallback::Drop) => {
                                // write!(ret, "Info: All pending pings done").unwrap();
                                // ignore the message, just creates visual noise
                                return Ok(None);
                            }
                            Some(NetPingCallback::NoErr) => {
                                match addr {
                                    IpAddr::V4(_) => {
                                        write!(ret, "Pong from {:?} seq {} received: {} ms",
                                        addr,
                                        seq_or_addr,
                                        timestamp).unwrap();
                                        log::info!("{}NET.PONG,{:?},{},{},{}",
                                            xous::BOOKEND_START,
                                            addr,
                                            seq_or_addr,
                                            timestamp,
                                            xous::BOOKEND_END
                                        );
                                    },
                                    IpAddr::V6(_) => {
                                        write!(ret, "Ipv6 pong received: {} ms", timestamp).unwrap();
                                    },
                                }
                            }
                            Some(NetPingCallback::Timeout) => {
                                write!(ret, "Ping to {:?} timed out", addr).unwrap();
                            }
                            Some(NetPingCallback::Unreachable) => {
                                let code = net::Icmpv4DstUnreachable::from((op >> 24) as u8);
                                write!(ret, "Ping to {:?} unreachable: {:?}", addr, code).unwrap();
                            }
                            None => {
                                log::error!("Unknown opcode received in NetCmd callback: {:?}", op);
                                write!(ret, "Unknown opcode received in NetCmd callback: {:?}", op).unwrap();
                            }
                        }
                    },
                }
            },
            xous::Message::Move(m) => {
                let s = xous_ipc::String::<512>::from_message(m).unwrap();
                write!(ret, "{}", s.as_str().unwrap()).unwrap();
            }
            _ => {
                log::error!("got unecognized message type in callback handler")
            }
        }
        Ok(Some(ret))
    }
}

enum Responses {
    Uptime,
    NotFound,
    Buzz,
}

fn handle_connection(mut stream: TcpStream, boot_instant: Instant) {
    // the result is implementation dependent, on Xous hardware, this is effectively the same as ticktimer.elapsed_ms()
    let elapsed_time = Instant::now().duration_since(boot_instant);
    let uptime = std::format!("Hello from Precursor!\n\rI have been up for {}:{:02}:{:02}.\n\r",
        (elapsed_time.as_millis() / 3_600_000),
        (elapsed_time.as_millis() / 60_000) % 60,
        (elapsed_time.as_millis() / 1000) % 60,
    );

    let mut buffer = [0; 1024];
    stream.read(&mut buffer).unwrap();

    let get = b"GET / HTTP/1.1\r\n";
    let sleep = b"GET /sleep HTTP/1.1\r\n";
    let buzz = b"GET /buzz HTTP/1.1\r\n";

    let (status_line, response_index) = if buffer.starts_with(get) {
        ("HTTP/1.1 200 OK", Responses::Uptime)
    } else if buffer.starts_with(sleep) {
        thread::sleep(Duration::from_secs(5));
        ("HTTP/1.1 200 OK", Responses::Uptime)
    } else if buffer.starts_with(buzz) {
        ("HTTP/1.1 200 OK", Responses::Buzz)
    } else {
        ("HTTP/1.1 404 NOT FOUND", Responses::NotFound)
    };

    let contents = match response_index {
        Responses::Uptime => {
            uptime.as_str()
        },
        Responses::Buzz => {
            let xns = xous_names::XousNames::new().unwrap();
            llio::Llio::new(&xns).vibe(llio::VibePattern::Double).ok();
            "The motor on the Precursor goes bzz bzz"
        }
        Responses::NotFound => {
            "Ceci n'est pas une page vide"
        },
    };

    let response = format!(
        "{}\r\nContent-Length: {}\r\n\r\n{}",
        status_line,
        contents.len(),
        contents
    );

    stream.write(response.as_bytes()).unwrap();
    stream.flush().unwrap();
}

pub struct ThreadPool {
    workers: Vec<Worker>,
    sender: mpsc::Sender<Message>,
}

type Job = Box<dyn FnOnce() + Send + 'static>;

enum Message {
    NewJob(Job),
    Terminate,
}

impl ThreadPool {
    /// Create a new ThreadPool.
    ///
    /// The size is the number of threads in the pool.
    ///
    /// # Panics
    ///
    /// The `new` function will panic if the size is zero.
    pub fn new(size: usize) -> ThreadPool {
        assert!(size > 0);

        let (sender, receiver) = mpsc::channel();

        let receiver = Arc::new(Mutex::new(receiver));

        let mut workers = Vec::with_capacity(size);

        for id in 0..size {
            workers.push(Worker::new(id, Arc::clone(&receiver)));
        }

        ThreadPool { workers, sender }
    }

    pub fn execute<F>(&self, f: F)
    where
        F: FnOnce() + Send + 'static,
    {
        let job = Box::new(f);
        self.sender.send(Message::NewJob(job)).unwrap();
    }
}

impl Drop for ThreadPool {
    fn drop(&mut self) {
        log::info!("Sending terminate message to all workers.");

        for _ in &self.workers {
            self.sender.send(Message::Terminate).unwrap();
        }

        log::info!("Shutting down all workers.");

        for worker in &mut self.workers {
            log::info!("Shutting down worker {}", worker.id);

            if let Some(thread) = worker.thread.take() {
                thread.join().unwrap();
            }
        }
    }
}

struct Worker {
    id: usize,
    thread: Option<thread::JoinHandle<()>>,
}

impl Worker {
    fn new(id: usize, receiver: Arc<Mutex<mpsc::Receiver<Message>>>) -> Worker {
        let thread = thread::spawn(move || loop {
            let message = receiver.lock().unwrap().recv().unwrap();

            match message {
                Message::NewJob(job) => {
                    log::debug!("Worker {} got a job; executing.", id);

                    job();
                }
                Message::Terminate => {
                    log::info!("Worker {} was told to terminate.", id);

                    break;
                }
            }
        });

        Worker {
            id,
            thread: Some(thread),
        }
    }
}

#[cfg(feature="ditherpunk")]
fn heap_usage() -> usize {
    match xous::rsyscall(xous::SysCall::IncreaseHeap(0, xous::MemoryFlags::R)).expect("couldn't get heap size") {
        xous::Result::MemoryRange(m) => {
            let usage = m.len();
            usage
        }
        _ => {
            log::error!("Couldn't measure heap usage");
            0
         },
    }
}<|MERGE_RESOLUTION|>--- conflicted
+++ resolved
@@ -287,19 +287,15 @@
                         }
                     }
                 }
-<<<<<<< HEAD
-                #[cfg(feature="ditherpunk")] 
-=======
                 #[cfg(feature="nettest")]
                 "test" => {
                     crate::nettests::start_batch_tests();
                     write!(ret, "Net batch tests started...").ok();
                 }
                 #[cfg(feature="ditherpunk")]
->>>>>>> bd8afc6d
                 "image" => {
                     // use std::io::BufRead; // not implemented yet!
-                    if let Some(mut url) = tokens.next() {                
+                    if let Some(url) = tokens.next() {
                         match url.split_once('/') {
                             Some((host, path)) => {
                                 match TcpStream::connect((host, 80)) {
@@ -319,7 +315,7 @@
                                         log::info!("fetching response....");
                                         // let mut reader = std::io::BufReader::new(&mut stream);
                                         log::info!("trying to read entire response...");
-                                        
+
                                         let mut buf = Vec::<u8>::new();
                                         let mut byte = [0u8; 1];
                                         let mut content_length = 0;
@@ -335,39 +331,12 @@
                                                 buf.push(byte[0]);
                                                 len = buf.len();
                                             }
-<<<<<<< HEAD
                                             match len {
                                                 2 => {
                                                    log::info!("found end of header after {} lines.", line_count);
                                                    break;
-=======
-                                        }; */
-                                        let mut rx_buf = [0u8; CHUNK];
-                                        log::info!("starting read loop");
-                                        // stream.set_nonblocking(true).expect("couldn't set stream to nonblocking");
-                                        // let mut last_chunk = 0;
-                                        loop {
-                                            match stream.read(&mut rx_buf) {
-                                                Ok(len) => {
-                                                    log::info!("got {} bytes", len);
-                                                    received.extend_from_slice(&rx_buf[..len]);
-                                                    rx_len += len;
-                                                    if len == 0 {
-                                                        log::info!("got 0-length read, concluding we're at an EOF...");
-                                                        break;
-                                                    }
-                                                    /*
-                                                    if last_chunk == 0 {
-                                                        last_chunk = len;
-                                                    } else {
-                                                        if len < last_chunk {
-                                                            log::info!("heuristic termination of read loop");
-                                                            break;
-                                                        }
-                                                    }*/
->>>>>>> bd8afc6d
                                                 },
-                                                1024.. => {                                                
+                                                1024.. => {
                                                     let line = std::string::String::from_utf8_lossy(&buf);
                                                     log::warn!("header contained line > 4k {:?}", line);
                                                     break;
@@ -388,23 +357,30 @@
                                                     _ => {}
                                                 }
                                             };
-                                            buf.clear();                                            
-                                        }
-                                        
+                                            buf.clear();
+                                        }
+
                                         if content_length > 0 {
                                             log::info!("heap size: {}", heap_usage());
+                                            let start = env.ticktimer.elapsed_ms();
                                             let mut png = DecodePng::new(stream).expect("png decode failed");
+                                            log::info!("png decoded in {}ms", env.ticktimer.elapsed_ms() - start);
                                             const BORDER: u32 = 3;
                                             let modal_size = gam::Point::new(
-                                                 (gam::IMG_MODAL_WIDTH - 2 * BORDER) as i16, 
+                                                 (gam::IMG_MODAL_WIDTH - 2 * BORDER) as i16,
                                                  (gam::IMG_MODAL_HEIGHT - 2 * BORDER) as i16
                                             );
+                                            log::info!("bitmap created");
+                                            let start = env.ticktimer.elapsed_ms();
                                             let bm = gam::Bitmap::from_png(&mut png, Some(modal_size));
-                                            
+                                            log::info!("converted to bitmap in {}ms", env.ticktimer.elapsed_ms() - start);
+
                                             log::info!("heap size: {}", heap_usage());
                                             let modals = modals::Modals::new(&env.xns).unwrap();
+                                            log::info!("showing image");
+                                            let start = env.ticktimer.elapsed_ms();
                                             modals.show_image(bm).expect("show image modal failed");
-                                                
+                                            log::info!("done in {} ms", env.ticktimer.elapsed_ms() - start);
                                         } else {
                                             write!(ret, "content-length was 0, no image read").unwrap();
                                         }

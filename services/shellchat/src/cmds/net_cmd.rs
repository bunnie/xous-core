--- conflicted
+++ resolved
@@ -294,12 +294,7 @@
                 }
                 #[cfg(feature="ditherpunk")]
                 "image" => {
-<<<<<<< HEAD
-                    // use std::io::BufRead; // not implemented yet!
                     if let Some(url) = tokens.next() {
-=======
-                    if let Some(mut url) = tokens.next() {                
->>>>>>> 4ddcabc6
                         match url.split_once('/') {
                             Some((host, path)) => {
                                 match TcpStream::connect((host, 80)) {
@@ -317,13 +312,8 @@
                                         write!(stream, "Connection: close\r\n").expect("stream error");
                                         write!(stream, "\r\n").expect("stream error");
                                         log::info!("fetching response....");
-<<<<<<< HEAD
-                                        // let mut reader = std::io::BufReader::new(&mut stream);
                                         log::info!("trying to read entire response...");
-
-=======
-                                        let mut reader = std::io::BufReader::new(&mut stream);                                        
->>>>>>> 4ddcabc6
+                                        let mut reader = std::io::BufReader::new(&mut stream);
                                         let mut buf = Vec::<u8>::new();
                                         let mut byte = [0u8; 1];
                                         let mut content_length = 0;
@@ -335,11 +325,7 @@
                                             let mut len = buf.len();
                                             // read a line terminated by /r/n
                                             while (len < 2 || buf.as_slice()[(len-2)..] != [0x0d, 0x0a]) && len <= 1024 {
-<<<<<<< HEAD
-                                                stream.read(&mut byte).expect("png stream read error");
-=======
                                                 reader.read(&mut byte).expect("png stream read error");
->>>>>>> 4ddcabc6
                                                 buf.push(byte[0]);
                                                 len = buf.len();
                                             }
@@ -348,11 +334,7 @@
                                                    log::info!("found end of header after {} lines.", line_count);
                                                    break;
                                                 },
-<<<<<<< HEAD
                                                 1024.. => {
-=======
-                                                1024.. => {                                                
->>>>>>> 4ddcabc6
                                                     let line = std::string::String::from_utf8_lossy(&buf);
                                                     log::warn!("header contained line > 4k {:?}", line);
                                                     break;
@@ -373,7 +355,6 @@
                                                     _ => {}
                                                 }
                                             };
-<<<<<<< HEAD
                                             buf.clear();
                                         }
 
@@ -398,25 +379,6 @@
                                             let start = env.ticktimer.elapsed_ms();
                                             modals.show_image(bm).expect("show image modal failed");
                                             log::info!("done in {} ms", env.ticktimer.elapsed_ms() - start);
-=======
-                                            buf.clear();                                            
-                                        }
-                                        
-                                        if content_length > 0 {
-                                            log::info!("heap size: {}", heap_usage());
-                                            let mut png = DecodePng::new(reader).expect("png decode failed");
-                                            const BORDER: u32 = 3;
-                                            let modal_size = gam::Point::new(
-                                                 (gam::IMG_MODAL_WIDTH - 2 * BORDER) as i16, 
-                                                 (gam::IMG_MODAL_HEIGHT - 2 * BORDER) as i16
-                                            );
-                                            let bm = gam::Bitmap::from_png(&mut png, Some(modal_size));
-                                            
-                                            log::info!("heap size: {}", heap_usage());
-                                            let modals = modals::Modals::new(&env.xns).unwrap();
-                                            modals.show_image(bm).expect("show image modal failed");
-                                                
->>>>>>> 4ddcabc6
                                         } else {
                                             write!(ret, "content-length was 0, no image read").unwrap();
                                         }

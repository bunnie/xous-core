use super::*;
#[cfg(feature = "ditherpunk")]
use bitmap::PixelType;
use gam::*;
use std::thread;
use xous_names::XousNames;

const RADIO_TEST: [&'static str; 4] = ["zebra", "cow", "horse", "cat"];

const CHECKBOX_TEST: [&'static str; 5] = ["happy", "😃", "安", "peaceful", "...something else!"];

/// This is an integration test of the Modals crate. It creates two competing threads
/// that both try to throw up dialog boxes at the same time. Normally you *don't* want
/// to do that, but we should still handle that case gracefully since it does happen
/// sometimes.
///
/// Each thread will create a series of Modal primitives, including progess bars, notifications,
/// check boxes and radio boxes.
pub fn spawn_test() {
    // spawn two threads that compete for modal resources, to test the interlocking mechanisms

    thread::spawn({
        move || {
            let xns = XousNames::new().unwrap();
            let modals = Modals::new(&xns).unwrap();
            let tt = ticktimer_server::Ticktimer::new().unwrap();

            // 0. multi-modal test
            log::info!(
                "modal data: {:#?}",
                modals
                    .alert_builder("Four items with maybe defaults. Press select to close.")
                    .field(Some("first".to_string()), None)
                    .field(Some("second".to_string()), None)
                    .field(None, None)
                    .field(Some("fourth".to_string()), None)
                    .build()
            );

            // 1. test progress bar
            // The start and end items are deliberately structured to be not zero-indexed; the use of PDDB_LOC is just a
            // convenient global constant.
            modals
                .start_progress(
                    "Progress Quest",
                    xous::PDDB_LOC,
                    xous::PDDB_LOC + 64 * 1024 * 128,
                    xous::PDDB_LOC,
                )
                .expect("couldn't raise progress bar");
            for i in (xous::PDDB_LOC..xous::PDDB_LOC + 64 * 1024 * 128).step_by(64 * 1024 * 16) {
                modals
                    .update_progress(i)
                    .expect("couldn't update progress bar");
                tt.sleep_ms(100).unwrap();
            }
            modals
                .finish_progress()
                .expect("couldn't dismiss progress bar");

            // 2. test check box
            let items: Vec<&str> = CHECKBOX_TEST.iter().map(|s| s.to_owned()).collect();
            modals
                .add_list(items)
                .expect("couldn't build checkbox list");
            match modals.get_checkbox("You can have it all:") {
                Ok(things) => {
                    log::info!("The user picked {} things:", things.len());
                    for thing in things {
                        log::info!("{}", thing);
                    }
                }
                _ => log::error!("get_checkbox failed"),
            }
            log::info!("Checkbox indices selected = {:?}", modals.get_check_index());

            // 3. test notificatons
            log::info!("testing notification");
            modals
                .show_notification("This is a test!", None)
                .expect("notification failed");
            log::info!("notification test done");

            // 4. bip39 display test
            let refnum = 0b00000110001101100111100111001010000110110010100010110101110011111101101010011100000110000110101100110110011111100010011100011110u128;
            let refvec = refnum.to_be_bytes().to_vec();
            modals.show_bip39(Some("Some bip39 words"), &refvec)
            .expect("couldn't show bip39 words");

            // 5. bip39 input test
            log::info!("type these words: alert record income curve mercy tree heavy loan hen recycle mean devote");
            match modals.input_bip39(Some("Input BIP39 words")) {
                Ok(data) => {
                    log::info!("got bip39 input: {:x?}", data);
                    log::info!("reference: 0x063679ca1b28b5cfda9c186b367e271e");
                }
                Err(e) => log::error!("couldn't get input: {:?}", e),
            }

            // 6. human interaction-enabled slider
            log::info!("testing human interaction-enabled slider");
            let result = modals.slider(
                "Human interaction-enabled slider!",
                0,
                100,
                50,
<<<<<<< HEAD
=======
                1,
>>>>>>> be6f898e
            ).expect("slider test failed");

            modals.show_notification(&format!("Slider value: {}", result), None)
                .expect("cannot show slider result notification");

            log::info!("slider test done");
        }
    });

    thread::spawn({
        move || {
            let xns = XousNames::new().unwrap();
            let modals = Modals::new(&xns).unwrap();

            // 1. test radio box
            for item in RADIO_TEST {
                modals
                    .add_list_item(item)
                    .expect("couldn't build radio item list");
            }
            match modals.get_radiobutton("Pick an animal") {
                Ok(animal) => log::info!("{} was picked", animal),
                _ => log::error!("get_radiobutton failed"),
            }
            log::info!(
                "Radio index selected = {:?}",
                modals.get_radio_index().unwrap()
            );

            // 2. test the modal dialog box function
            log::info!("test text input");
            match modals
                .alert_builder("Test input")
                .field(None, Some(test_validator))
                .build()
            {
                Ok(text) => {
                    log::info!("Input: {}", text.content()[0].content);
                }
                _ => {
                    log::error!("get_text failed");
                }
            }
            log::info!("text input test done");

            // 3. test notificatons
            log::info!("testing notification");
            modals
                .show_notification("这是一个测验!", Some("这是一个测验!"))
                .expect("notification failed");
            log::info!("notification test done");

            // 4. test qrcode
            log::info!("testing qrcode");
            modals
                .show_notification(
                    "Please contribute to xous-core",
                    Some("https://github.com/betrusted-io/xous-core"),
                )
                .expect("qrcode failed");
            log::info!("qrcode test done");

            // 5. test image - because it reads a local file, only makes sense on hosted mode
            #[cfg(feature = "ditherpunk")]
            {
                const BORDER: u32 = 3;
                let modal_size = gam::Point::new(
                    (gam::IMG_MODAL_WIDTH - 2 * BORDER).try_into().unwrap(), 
                    (gam::IMG_MODAL_HEIGHT - 2 * BORDER).try_into().unwrap()
                );
                let bm = gam::Bitmap::from_img(&clifford(), Some(modal_size));
                log::info!("showing image");
                modals.show_image(bm).expect("show image modal failed");
                log::info!("image modal test done");
            }

            // 6. test that human-interactable slider modal
            log::info!("testing human interaction-enabled modal");
        }
    });
}

// https://sequelaencollection.home.blog/2d-chaotic-attractors/
#[cfg(feature = "ditherpunk")]
fn clifford() -> Img {
    // width & height chosen to force resize & rotation
    const WIDTH: u32 = gam::IMG_MODAL_HEIGHT + 2;
    const HEIGHT: u32 = gam::IMG_MODAL_WIDTH + 2;
    const X_CENTER: f32 = (WIDTH / 2) as f32;
    const Y_CENTER: f32 = (HEIGHT / 2) as f32;
    const SCALE: f32 = WIDTH as f32 / 5.1;
    const STEP: u8 = 16;
    const ITERATIONS: u32 = 200000;
    let mut buf = vec![255u8; (WIDTH * HEIGHT).try_into().unwrap()];
    let (a, b, c, d) = (-2.0, -2.4, 1.1, -0.9);
    let (mut x, mut y): (f32, f32) = (0.0, 0.0);

    log::info!("generating image");
    for _ in 0..=ITERATIONS {
        // this takes a couple minutes to run
        let x1 = f32::sin(a * y) + c * f32::cos(a * x);
        let y1 = f32::sin(b * x) + d * f32::cos(b * y);
        (x, y) = (x1, y1);
        let (a, b): (u32, u32) = ((x * SCALE + X_CENTER) as u32, (y * SCALE + Y_CENTER) as u32);
        let i: usize = (a + WIDTH * b).try_into().unwrap();
        if buf[i] >= STEP {
            buf[i] -= STEP;
        }
    }
    log::info!("done: {:x?}", &buf[..32]);
    Img::new(buf, WIDTH.try_into().unwrap(), PixelType::U8)
}

fn test_validator(input: TextEntryPayload) -> Option<xous_ipc::String<256>> {
    let text_str = input.as_str();
    match text_str.parse::<u32>() {
        Ok(_input_int) => None,
        _ => return Some(xous_ipc::String::<256>::from_str("enter an integer value")),
    }
}<|MERGE_RESOLUTION|>--- conflicted
+++ resolved
@@ -104,10 +104,7 @@
                 0,
                 100,
                 50,
-<<<<<<< HEAD
-=======
                 1,
->>>>>>> be6f898e
             ).expect("slider test failed");
 
             modals.show_notification(&format!("Slider value: {}", result), None)
